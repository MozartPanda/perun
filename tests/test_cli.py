--- conflicted
+++ resolved
@@ -2526,8 +2526,4 @@
     cli.DEV_MODE = False
 
     with pytest.raises(Exception):
-<<<<<<< HEAD
-        cli.launch_cli_in_dev_mode()
-=======
-        cli.launch_cli_in_dev_mode()()
->>>>>>> 542d3993
+        cli.launch_cli_in_dev_mode()